--- conflicted
+++ resolved
@@ -330,7 +330,6 @@
         self.logger.info(f"保存检查点到: {checkpoint_path}")
     
     def _save_final_model(self):
-<<<<<<< HEAD
         """保存最终的模型和数据"""
         final_model_path = os.path.join(self.config['model']['model_dir'], "final_model.pth")
         self.current_net.save(final_model_path)
@@ -346,171 +345,13 @@
             
             data_path = os.path.join(data_dir, f"final_data.npz")
             try:
-            np.savez(data_path, states=np.array(states), policies=np.array(policies), values=np.array(values))
+                np.savez(data_path, states=np.array(states), policies=np.array(policies), values=np.array(values))
                 self.logger.info(f"最终数据已保存到: {data_path}")
             except OSError as e:
                 self.logger.error(f"保存最终数据时出错: {e}")
                 raise
         else:
             self.logger.warning("没有可用于保存的最终数据")
-    
-=======
-        """保存最终模型"""
-        try:
-            # 保存模型
-            final_model_path = os.path.join(
-                self.config.MODEL_DIR,
-                'final_model.pth'
-            )
-
-            self.current_net.save(final_model_path)
-            self.logger.info(f"保存最终模型到: {final_model_path}")
-
-            # 保存训练数据前检查空间
-            if self.training_data:
-                # 估算数据大小
-                sample_data = self.training_data[:100] if len(self.training_data) > 100 else self.training_data
-                if sample_data:
-                    states, policies, values = zip(*sample_data)
-                    sample_size = (np.array(states).nbytes + np.array(policies).nbytes + np.array(values).nbytes) / len(sample_data)
-                    estimated_size_gb = (sample_size * len(self.training_data)) / (1024**3)
-
-                    # 检查是否有足够空间
-                    total, used, free = self._check_disk_space(self.config.DATA_DIR)
-                    if free > estimated_size_gb + self.min_free_space_gb:
-                        data_path = os.path.join(
-                            self.config.DATA_DIR,
-                            'final_training_data.npz'
-                        )
-
-                        states, policies, values = zip(*self.training_data)
-                        np.savez(data_path, states=np.array(states), policies=np.array(policies), values=np.array(values))
-                        self.logger.info(f"保存训练数据到: {data_path}")
-                    else:
-                        self.logger.warning(f"磁盘空间不足，跳过训练数据保存。需要: {estimated_size_gb:.1f}GB, 可用: {free:.1f}GB")
-
-                        # 尝试保存较小的样本数据
-                        sample_data = self.training_data[-1000:] if len(self.training_data) > 1000 else self.training_data
-                        if sample_data:
-                            data_path = os.path.join(
-                                self.config.DATA_DIR,
-                                'final_training_data_sample.npz'
-                            )
-                            states, policies, values = zip(*sample_data)
-                            np.savez(data_path, states=np.array(states), policies=np.array(policies), values=np.array(values))
-                            self.logger.info(f"保存训练数据样本到: {data_path}")
-
-        except Exception as e:
-            self.logger.error(f"保存最终模型时出错: {e}")
-            # 即使出错也要尝试保存模型
-            try:
-                final_model_path = os.path.join(
-                    self.config.MODEL_DIR,
-                    'emergency_final_model.pth'
-                )
-                self.current_net.save(final_model_path)
-                self.logger.info(f"紧急保存模型到: {final_model_path}")
-            except Exception as e2:
-                self.logger.error(f"紧急保存也失败: {e2}")
-
-    def _check_disk_space(self, path: str) -> Tuple[float, float, float]:
-        """
-        检查指定路径的磁盘空间
-
-        Args:
-            path: 要检查的路径
-
-        Returns:
-            Tuple[float, float, float]: (总空间GB, 已用空间GB, 可用空间GB)
-        """
-        try:
-            stat = shutil.disk_usage(path)
-            total_gb = stat.total / (1024**3)
-            used_gb = (stat.total - stat.free) / (1024**3)
-            free_gb = stat.free / (1024**3)
-            return total_gb, used_gb, free_gb
-        except Exception as e:
-            self.logger.error(f"检查磁盘空间失败: {e}")
-            return 0.0, 0.0, 0.0
-
-    def _cleanup_old_files(self):
-        """清理旧的模型和数据文件以释放空间"""
-        try:
-            # 清理旧模型文件
-            model_files = list(Path(self.config.MODEL_DIR).glob("*.pth"))
-            if len(model_files) > self.max_model_files:
-                # 按修改时间排序，保留最新的文件
-                model_files.sort(key=lambda x: x.stat().st_mtime, reverse=True)
-                files_to_remove = model_files[self.max_model_files:]
-
-                for file_path in files_to_remove:
-                    try:
-                        file_path.unlink()
-                        self.logger.info(f"删除旧模型文件: {file_path}")
-                    except Exception as e:
-                        self.logger.error(f"删除文件失败 {file_path}: {e}")
-
-            # 清理旧数据文件
-            data_files = list(Path(self.config.DATA_DIR).glob("*.npz"))
-            if len(data_files) > self.max_data_files:
-                data_files.sort(key=lambda x: x.stat().st_mtime, reverse=True)
-                files_to_remove = data_files[self.max_data_files:]
-
-                for file_path in files_to_remove:
-                    try:
-                        file_path.unlink()
-                        self.logger.info(f"删除旧数据文件: {file_path}")
-                    except Exception as e:
-                        self.logger.error(f"删除文件失败 {file_path}: {e}")
-
-            # 清理旧日志文件（保留最近7天）
-            log_files = list(Path(self.config.LOG_DIR).rglob("*.log"))
-            current_time = time.time()
-            week_ago = current_time - (7 * 24 * 3600)  # 7天前
-
-            for log_file in log_files:
-                try:
-                    if log_file.stat().st_mtime < week_ago:
-                        log_file.unlink()
-                        self.logger.info(f"删除旧日志文件: {log_file}")
-                except Exception as e:
-                    self.logger.error(f"删除日志文件失败 {log_file}: {e}")
-
-        except Exception as e:
-            self.logger.error(f"清理文件时出错: {e}")
-
-    def _monitor_disk_space(self) -> bool:
-        """
-        监控磁盘空间，如果空间不足则进行清理
-
-        Returns:
-            bool: 是否有足够的磁盘空间继续训练
-        """
-        # 检查数据目录的磁盘空间
-        total, used, free = self._check_disk_space(self.config.DATA_DIR)
-
-        self.logger.info(f"磁盘空间状态 - 总计: {total:.1f}GB, 已用: {used:.1f}GB, 可用: {free:.1f}GB")
-
-        if free < self.min_free_space_gb:
-            self.logger.warning(f"磁盘空间不足! 可用空间: {free:.1f}GB < 最小要求: {self.min_free_space_gb}GB")
-            self.logger.info("开始清理旧文件...")
-
-            # 执行清理
-            self._cleanup_old_files()
-
-            # 重新检查空间
-            total, used, free = self._check_disk_space(self.config.DATA_DIR)
-            self.logger.info(f"清理后磁盘空间 - 总计: {total:.1f}GB, 已用: {used:.1f}GB, 可用: {free:.1f}GB")
-
-            if free < self.min_free_space_gb:
-                self.logger.error(f"清理后仍然空间不足! 可用: {free:.1f}GB < 要求: {self.min_free_space_gb}GB")
-                return False
-            else:
-                self.logger.info("清理成功，空间充足")
-
-        return True
-
->>>>>>> 4bf6c29f
     def _log_training_only_stats(self,
                                iteration: int, 
                                train_stats: Dict[str, float]):
