"""
配置文件
"""

import os
import torch

class Config:
    def __init__(self):
        # 基础目录
        self.BASE_DIR = os.path.dirname(os.path.dirname(os.path.abspath(__file__)))

        # 数据盘路径配置 - 用于解决磁盘空间不足问题
        # 在autodl环境中，通常数据盘挂载在 /root/autodl-tmp
        # 您可以根据实际情况修改这个路径
        self.DATA_DISK_PATH = os.environ.get('CHESS_AI_DATA_PATH', '/root/autodl-tmp')

        # 如果数据盘路径不存在，回退到项目目录
        if not os.path.exists(self.DATA_DISK_PATH):
            print(f"警告: 数据盘路径 {self.DATA_DISK_PATH} 不存在，使用项目目录")
            self.DATA_DISK_PATH = self.BASE_DIR

        # 数据目录 - 使用数据盘
        self.DATA_DIR = os.path.join(self.DATA_DISK_PATH, 'chess-ai-data')
        self.MODEL_DIR = os.path.join(self.DATA_DISK_PATH, 'chess-ai-models')
        self.LOG_DIR = os.path.join(self.DATA_DISK_PATH, 'chess-ai-logs')

        # 创建必要的目录
        for dir_path in [self.DATA_DIR, self.MODEL_DIR, self.LOG_DIR]:
            os.makedirs(dir_path, exist_ok=True)

        print(f"数据目录: {self.DATA_DIR}")
        print(f"模型目录: {self.MODEL_DIR}")
        print(f"日志目录: {self.LOG_DIR}")
        
        # GPU配置
        self.USE_GPU = torch.cuda.is_available()
        self.DEVICE = 'cuda' if self.USE_GPU else 'cpu'
        self.GPU_ID = 0
        if self.USE_GPU:
            torch.cuda.set_device(self.GPU_ID)
        
        # 神经网络配置 - 增大模型以充分利用GPU
        self.NUM_CHANNELS = 512  # 增大通道数，提高模型容量和GPU利用率
        self.NUM_RESIDUAL_BLOCKS = 12  # 增加残差块数量
        self.DROPOUT_RATE = 0.3
        
        # 神经网络输入输出配置
        self.IN_CHANNELS = 20
        self.BOARD_SIZE = 8
        self.ACTION_SIZE = 4096
        self.VALUE_HEAD_HIDDEN = 512  # 增大隐藏层大小
        self.POLICY_HEAD_HIDDEN = 512  # 增大隐藏层大小
        
        # MCTS配置 - 优化搜索深度和评估
        self.NUM_MCTS_SIMS = 400  # 减少模拟次数，加快对弈速度
        self.MCTS_BATCH_SIZE = 256 # (48 -> 256) 显著增大MCTS评估批次，提升self-play阶段的GPU利用率
        self.NUM_MCTS_SIMS_EVAL = 100  # 进一步降低评估复杂度
        self.C_PUCT = 1.0  # 降低探索常数，更注重利用
        self.DIRICHLET_ALPHA = 0.3
        self.DIRICHLET_EPSILON = 0.25
        
        # 训练配置 - 优化批处理以加快训练
        self.BATCH_SIZE = 2048  # 降回安全的批次大小，避免OOM
        self.NUM_EPOCHS = 5
        self.LEARNING_RATE = 0.0005  # 提高学习率以跳出平台期
        self.WEIGHT_DECAY = 1e-4
        self.MAX_GRAD_NORM = 0.5
        
        # 学习率调度
        self.LR_MILESTONES = [100, 200, 300]
        self.LR_GAMMA = 0.5
        
        # 训练迭代次数
        self.NUM_ITERATIONS = 50  # 先测试50次迭代，验证优化效果
        
        # 自我对弈配置 - 充分利用多核CPU和GPU
        self.NUM_SELF_PLAY_GAMES = 200  # 减少游戏数量，加快一轮迭代速度
        self.PARALLEL_GAMES = 16  # 增加并行游戏数
        self.NUM_WORKERS = 6  # 核心修复：减少worker数量以避免启动时OOM
<<<<<<< HEAD
        self.TEMP_THRESHOLD = 30 # 延长开局的随机探索阶段
=======
        self.TEMP_THRESHOLD = 15 # 延长开局的随机探索阶段
        self.MAX_GAME_LENGTH = 200  # 最大游戏步数，防止无限循环
        self.DRAW_THRESHOLD = 3  # 重复局面次数达到此值时判定为和棋
>>>>>>> 4bf6c29f
        
        # 评估配置
        self.EVAL_EPISODES = 10  # 减少评估对局数以加快速度
        self.EVAL_INTERVAL = 10  # 每10次迭代才评估一次
        self.EVAL_WIN_RATE = 0.55
        
        # 数据增强
        self.USE_DATA_AUGMENTATION = True
        
        # 混合精度训练
        self.USE_AMP = True
        torch.set_float32_matmul_precision('medium')
        
        # 缓存设置
        self.REPLAY_BUFFER_SIZE = 500000
        self.MIN_REPLAY_SIZE = 20000 # 确保有足够多的初始数据再开始训练
        
        # 保存和加载
        self.SAVE_INTERVAL = 10  # 更频繁地保存
        self.CHECKPOINT_INTERVAL = 100
        
        # 日志设置
        self.TENSORBOARD_LOG_DIR = os.path.join(self.LOG_DIR, 'tensorboard')
        self.ENABLE_LOGGING = True
        
        # PGN棋谱保存
        self.SAVE_PGN = True  # 是否保存自我对弈的棋谱
        self.PGN_DIR = os.path.join(self.DATA_DISK_PATH, 'chess-ai-games') # PGN文件保存目录
        
        # 性能优化
        self.PIN_MEMORY = True
        self.ASYNC_LOADING = True
        self.PREFETCH_FACTOR = 4
        
        # CUDA优化
        if self.USE_GPU:
            os.environ['CUDA_LAUNCH_BLOCKING'] = '0'
            torch.backends.cudnn.benchmark = True
            torch.backends.cudnn.deterministic = False
            torch.backends.cuda.matmul.allow_tf32 = True
            torch.backends.cudnn.allow_tf32 = True
            torch.backends.cuda.matmul.allow_fp16_reduced_precision_reduction = True
            torch.backends.cudnn.enabled = True
            torch.cuda.empty_cache()
            torch.jit.enable_onednn_fusion(True)
        
        # 进度显示 - 更频繁地显示进度
        self.SHOW_PROGRESS = True
        self.PROGRESS_INTERVAL = 5  # 每5步显示一次进度

config = Config() <|MERGE_RESOLUTION|>--- conflicted
+++ resolved
@@ -78,13 +78,9 @@
         self.NUM_SELF_PLAY_GAMES = 200  # 减少游戏数量，加快一轮迭代速度
         self.PARALLEL_GAMES = 16  # 增加并行游戏数
         self.NUM_WORKERS = 6  # 核心修复：减少worker数量以避免启动时OOM
-<<<<<<< HEAD
         self.TEMP_THRESHOLD = 30 # 延长开局的随机探索阶段
-=======
-        self.TEMP_THRESHOLD = 15 # 延长开局的随机探索阶段
         self.MAX_GAME_LENGTH = 200  # 最大游戏步数，防止无限循环
         self.DRAW_THRESHOLD = 3  # 重复局面次数达到此值时判定为和棋
->>>>>>> 4bf6c29f
         
         # 评估配置
         self.EVAL_EPISODES = 10  # 减少评估对局数以加快速度
